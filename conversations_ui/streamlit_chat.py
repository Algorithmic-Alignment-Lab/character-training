--- conflicted
+++ resolved
@@ -317,23 +317,6 @@
         # --- Display Messages ---
         for msg in st.session_state.get(messages_key, []):
             with st.chat_message(msg["role"]):
-<<<<<<< HEAD
-                st.markdown(msg["content"])
-                if msg.get('id'):
-                    st.caption(f"ID: {msg['id']}")
-                
-                # Add copy button for AI messages
-                if msg["role"] == "assistant":
-                    copy_key = f"copy_{msg.get('id', id(msg))}_{col_index}"
-                    if st.button("📋 Copy", key=copy_key, help="Copy raw response"):
-                        # Display the content in a text area that can be easily copied
-                        st.text_area("Raw Response (Select All and Copy):", 
-                                   value=msg["content"], 
-                                   height=200,
-                                   key=f"copy_area_{copy_key}",
-                                   help="Select all text (Ctrl+A) and copy (Ctrl+C)")
-                        st.info("Select all text above and copy to clipboard (Ctrl+A, then Ctrl+C)")
-=======
                 # Create columns for message content and copy button
                 msg_col, copy_col = st.columns([10, 1])
                 
@@ -354,7 +337,6 @@
                         """
                         st.components.v1.html(copy_js, height=0)
                         st.success("Copied to clipboard!", icon="✅")
->>>>>>> 40d65668
 
         # --- Individual Chat Input ---
         prompt = None
